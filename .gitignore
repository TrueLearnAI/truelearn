--- conflicted
+++ resolved
@@ -81,8 +81,5 @@
 
 .idea/
 .pytest_cache
-<<<<<<< HEAD
-=======
 
->>>>>>> f46e8136
 __pycache__/