--- conflicted
+++ resolved
@@ -63,16 +63,9 @@
         #Use success()||failure() to allow for manual cancellation of an action (see docs)
         if: success()||failure()
         with:
-<<<<<<< HEAD
           #Report in project root
           report_paths: ./prospector_junit.xml
           check_name: "Prospector Analysis Report"
-=======
-          input-format: junit
-          input-file: prospector_report.xml
-          suite-name: Prospector Analysis Report
-
->>>>>>> 80798152
      # - name: Convert test results to Github Annotations
        # uses: EnricoMi/publish-unit-test-result-action@v2
         #Use success()||failure() to allow for manual cancellation of an action (see docs)
@@ -84,3 +77,74 @@
         #  check_name: "Prospector Analysis Report"
 
           
+
+name: Static analysis
+on:
+  push:
+    branches:
+      - main
+      - setup-ci
+  pull_request:
+    branches:
+      - main
+  workflow_dispatch:
+
+
+jobs:
+  Run_Prospector_Analysis:
+    runs-on: ubuntu-latest
+    steps:
+      - name: Checkout Repo
+        uses: actions/checkout@v3
+
+      - name: Setup Python
+        uses: actions/setup-python@v4.4.0
+        with:
+          python-version: '3.10'
+
+      - name: Install Project Dependencies
+        run: python setup.py install
+
+      - name: Install Prospector
+        run: pip install prospector
+
+
+      - name: Run Prospector
+        run: |
+          #Outputs the xunit report to project root
+          prospector --full-pep8 --output-format xunit:prospector_report.xml
+
+      #- name: Test Reporter
+       # uses: phoenix-actions/test-reporting@v10
+
+        #if: success()||failure()
+        #with:
+         # path: 'prospector_report.xml'
+         # reporter: jest-junit
+        #  name: 'Prospector Analysis Report'
+      #- name: Publish report
+      #  if: success() || failure()
+      #  uses: jwgmeligmeyling/pmd-github-action@v1.2
+      #  with:
+      #    path: ./prospector_report.xml
+      #    name: 'Static Analysis Report'
+      #    title: 'Static Analysis Report'
+      - name: Any Report to GitHub Annotations
+        uses: JBZoo/CI-Report-Converter@master
+        if: success()||failure()
+        with:
+          input-format: junit
+          input-file: prospector_report.xml
+          suite-name: Prospector Analysis Report
+
+     # - name: Convert test results to Github Annotations
+       # uses: EnricoMi/publish-unit-test-result-action@v2
+        #Use success()||failure() to allow for manual cancellation of an action (see docs)
+       # if: success()||failure()
+       # with:
+          #Report in project root
+         # xunit_files: "prospector_report.xml"
+          #junit_files: "prospector_report.xml"
+        #  check_name: "Prospector Analysis Report"
+
+          
