--- conflicted
+++ resolved
@@ -37,17 +37,10 @@
         """
         content = []
         for _, kc in raw_data.items():
-<<<<<<< HEAD
             title=kc['title']
-            means=kc['mean']
-            variances=kc['variance']
-            data = (means, variances, title)
-=======
-            title = kc['title']
-            mean = kc['mean']
-            variance = kc['variance']
-            data = (title, mean, variance)
->>>>>>> 9151512e
+            mean=kc['mean']
+            variance=kc['variance']
+            data = (mean, variance, title)
             content.append(data)
         
         content.sort(
@@ -90,10 +83,9 @@
 
         variances = [lst[2] for lst in content]
 
-<<<<<<< HEAD
-        mean_min = min(mean) - 0.001
+        mean_min = min(means) - 0.001
 
-        mean_max = max(mean) + 0.001
+        mean_max = max(means) + 0.001
 
         titles = [lst[2] for lst in content]
         
@@ -109,36 +101,16 @@
             marker=dict(
                 cmax=mean_max,
                 cmin=mean_min,
-                color=variance,
-=======
-        var_min = min(variances) - 0.05
-
-        var_max = max(variances) + 0.05
-
-        titles = [lst[0] for lst in content]
-
-        self.figure = go.Figure(go.Bar(
-            x=titles,
-            y=means,
-            width=0.5,
-            marker=dict(
-                cmax=var_max,
-                cmin=var_min,
                 color=variances,
->>>>>>> 9151512e
                 colorbar=dict(
                     title="Variance"
                 ),
                 colorscale="Viridis"
             ),
-<<<<<<< HEAD
             error_y=dict(type='data',
-                array=variance,
+                array=variances,
                 visible=True),
-            customdata = variance,
-=======
             customdata = variances,
->>>>>>> 9151512e
             hovertemplate="<br>".join([
                     "Topic: %{x}",
                     "Mean: %{y}",
