--- conflicted
+++ resolved
@@ -37,17 +37,10 @@
         """
         content = []
         for _, kc in raw_data.items():
-<<<<<<< HEAD
-            means=kc['mean']
-            variances=kc['variance']
+            mean=kc['mean']
+            variance=kc['variance']
             title=kc['title']
-            data = (means, variances, title)
-=======
-            title = kc['title']
-            mean = kc['mean']
-            variance = kc['variance']
-            data = (title, mean, variance)
->>>>>>> 9151512e
+            data = (mean, variance, title)
             content.append(data)
         
         content.sort(
@@ -90,27 +83,6 @@
 
         variances = [lst[2] for lst in content]
 
-<<<<<<< HEAD
-        mean_min = min(mean) - 0.001
-
-        mean_max = max(mean) + 0.001
-
-        titles = [lst[2] for lst in content]
-        
-        # subjects = []
-        # for x in url:
-        #     s = x.split("/")
-        #     subjects.append(s[-1].replace("_", " "))
-
-        self.figure = go.Figure(data=go.Scatter(
-            x=titles,
-            y=mean,
-            marker=dict(
-                size=25,
-                cmax=mean_max,
-                cmin=mean_min,
-                color=mean,
-=======
         var_min = min(variances) - 0.001
 
         var_max = max(variances) + 0.001
@@ -125,20 +97,15 @@
                 cmax=var_max,
                 cmin=var_min,
                 color=variances,
->>>>>>> 9151512e
                 colorbar=dict(
                     title="Variance"
                 ),
                 colorscale="Viridis"
             ),
-<<<<<<< HEAD
             error_y=dict(type='data',
-                array=variance,
+                array=variances,
                 visible=True),
-            customdata=variance,
-=======
             customdata=variances,
->>>>>>> 9151512e
             hovertemplate="<br>".join([
                     "Topic: %{x}",
                     "Mean: %{y}",
