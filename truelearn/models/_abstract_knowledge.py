--- conflicted
+++ resolved
@@ -15,7 +15,7 @@
     export(output_format)
         Export the AbstractKnowledgeComponent into some format
 
-    Properties
+    Attributes
     ----------
     mean
     variance
@@ -123,14 +123,8 @@
     """
 
     @abstractmethod
-<<<<<<< HEAD
-    def get(self, topic_id: Hashable, default: AbstractKnowledgeComponent) -> AbstractKnowledgeComponent:
-        """Get the AbstractKnowledgeComponent associated with the topic_id if the AbstractKnowledgeComponent is in
-        the AbstractKnowledge, else return default.
-=======
     def get_kc(self, topic_id: Hashable, default: AbstractKnowledgeComponent) -> AbstractKnowledgeComponent:
         """Get the AbstractKnowledgeComponent associated with the topic_id if the AbstractKnowledgeComponent is in the AbstractKnowledge, else return default.
->>>>>>> a0f1d3f3
 
         Parameters
         ----------
